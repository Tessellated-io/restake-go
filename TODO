GAS
- default gas price increase
- print out what the gas fee is
<<<<<<< HEAD
- health is only off by one

DOCS
- header + credits  (ascii art)
- README + branding
- Add memo for restake go

GENERAL 
- return 1 or n errors from retry
- min restake amount in mine
- enable parallelism
- Reap panics
=======
- configure restake time
- Fix default config parsing
- Rip out sleep
- healthchecks only on success pings or obvious failures? 

- fix package in go.mod
>>>>>>> 63e571a4
<|MERGE_RESOLUTION|>--- conflicted
+++ resolved
@@ -1,7 +1,6 @@
 GAS
 - default gas price increase
 - print out what the gas fee is
-<<<<<<< HEAD
 - health is only off by one
 
 DOCS
@@ -14,11 +13,10 @@
 - min restake amount in mine
 - enable parallelism
 - Reap panics
-=======
 - configure restake time
 - Fix default config parsing
 - Rip out sleep
 - healthchecks only on success pings or obvious failures? 
 
 - fix package in go.mod
->>>>>>> 63e571a4
+- move towards debug log statements