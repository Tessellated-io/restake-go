--- conflicted
+++ resolved
@@ -6,11 +6,7 @@
 	"fmt"
 	"net/http"
 
-<<<<<<< HEAD
 	"github.com/tessellated-io/restake-go/log"
-=======
-	"github.com/restake-go/log"
->>>>>>> 63e571a4
 )
 
 type PingType string
@@ -38,38 +34,25 @@
 	}
 }
 
-<<<<<<< HEAD
-func (hm *HealthCheckClient) Start() bool {
+func (hm *HealthCheckClient) Start() error {
 	hm.log.Info().Str("network", hm.network).Msg("🏥 Starting health")
 
 	pingMessage := fmt.Sprintf("🏥 Starting health on %s", hm.network)
 	return hm.ping(Start, pingMessage)
-=======
-func (hm *HealthCheckClient) Start(message string) bool {
-	hm.log.Info().Str("network", hm.network).Msg("🩺 Starting health")
-	return hm.ping(Start, message)
->>>>>>> 63e571a4
 }
 
-func (hm *HealthCheckClient) Success(message string) bool {
+func (hm *HealthCheckClient) Success(message string) error {
 	hm.log.Info().Str("network", hm.network).Msg("❤️  Health success")
 	return hm.ping(Success, message)
 }
 
-<<<<<<< HEAD
-func (hm *HealthCheckClient) Failed(err error) bool {
-	hm.log.Error().Err(err).Str("network", hm.network).Msg("❤️‍🩹  Health failed")
+func (hm *HealthCheckClient) Failed(err error) error {
+	hm.log.Error().Err(err).Str("network", hm.network).Msg("\u200d  Health failed")
 
 	return hm.ping(Fail, err.Error())
-=======
-func (hm *HealthCheckClient) Failed(message string) bool {
-	hm.log.Info().Str("network", hm.network).Msg("\u200d Health failed")
-
-	return hm.ping(Fail, message)
->>>>>>> 63e571a4
 }
 
-func (hm *HealthCheckClient) ping(ptype PingType, message string) bool {
+func (hm *HealthCheckClient) ping(ptype PingType, message string) error {
 	url := fmt.Sprintf("https://hc-ping.com/%s", hm.uuid)
 	if ptype == Fail || ptype == Start {
 		url = fmt.Sprintf("https://hc-ping.com/%s/%s", hm.uuid, ptype)
@@ -81,19 +64,22 @@
 
 	jsonData, err := json.Marshal(data)
 	if err != nil {
-		panic(fmt.Errorf("failed to marshal JSON data: %s", err))
+		hm.log.Error().Err(err).Msg("failed to marshal JSON data")
+		return err
 	}
 
 	resp, err := http.Post(url, "application/json", bytes.NewBuffer(jsonData))
 	if err != nil {
-		panic(fmt.Errorf("failed to post data: %s", err))
+		hm.log.Error().Err(err).Msg("failed to post data")
+		return err
 	}
 	defer resp.Body.Close()
 
 	if resp.StatusCode == 200 {
-		return true
+		return nil
 	} else {
-		hm.log.Error().Str("network", hm.network).Str("ping type", string(ptype)).Int("response code", resp.StatusCode).Msg("\u200d Health failed")
-		return false
+		err := fmt.Errorf("non-200 response code from health: %d", resp.StatusCode)
+		hm.log.Error().Err(err).Str("network", hm.network).Str("ping type", string(ptype)).Int("response code", resp.StatusCode).Msg("\u200d Health failed")
+		return err
 	}
 }